--- conflicted
+++ resolved
@@ -2400,7 +2400,6 @@
     type: 'BIG' | 'SMALL';
   }
 
-<<<<<<< HEAD
   interface ApplicationCommandData {
     name: string;
     description: string;
@@ -2424,7 +2423,7 @@
   type ApplicationCommandOptionType = keyof typeof ApplicationCommandOptionTypes;
 
   type ApplicationCommandResolvable = ApplicationCommand | Snowflake;
-=======
+
   type ApplicationFlagsString =
     | 'MANAGED_EMOJI'
     | 'GROUP_DM_CREATE'
@@ -2435,7 +2434,6 @@
     | 'GATEWAY_GUILD_MEMBERS_LIMITED'
     | 'VERIFICATION_PENDING_GUILD_LIMIT'
     | 'EMBEDDED';
->>>>>>> 6c6b1053
 
   interface AuditLogChange {
     key: string;
